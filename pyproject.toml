--- conflicted
+++ resolved
@@ -5,13 +5,8 @@
     {name = "Alexander DeRieux", email = "derieux@vt.edu"},
     {name = "Walid Saad", email = "walids@vt.edu"},
 ]
-<<<<<<< HEAD
 requires-python = ">=3.9, <3.12" # 3.9, 3.10, 3.11.
-license = {text = "MIT"}
-=======
-requires-python = ">=3.9, <3.10" # >=3.7,<=3.9 required for tensorflow-quantum, but >=3.9 required for typing usage, so fixing ==3.9 here.
 license = {text = "CC BY 4.0"}
->>>>>>> cf7a2c05
 dynamic = ["dependencies"] # See section "tool.setuptools.dynamic".
 
 [tool.setuptools.dynamic]
